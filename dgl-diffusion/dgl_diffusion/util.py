--- conflicted
+++ resolved
@@ -10,7 +10,7 @@
 import dgl_diffusion.loss as l
 
 
-<<<<<<< HEAD
+
 def maybe_to_cpu(model):
     if model.device.type != 'cpu':
         model.to('cpu')
@@ -18,8 +18,6 @@
         return True
     return False
 
-=======
->>>>>>> 73cce094
 def dgl_to_nx(dgl_graph):
     """Convert a dgl graph
     into the corresponding networkx graph
